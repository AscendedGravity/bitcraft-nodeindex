mod config;
mod subscription;
<<<<<<< HEAD
mod sse;
use crate::{channels::*, config::*, subscription::*, sse::*};
=======
mod database;
use crate::{config::*, database::*, subscription::*};
>>>>>>> 7c01896d

use std::sync::Arc;
<<<<<<< HEAD
use std::collections::HashSet;
use tokio::sync::RwLock as TokioRwLock;
use bindings::{sdk::DbContext, region::*};

use axum::{
    Router, Json, 
    routing::get, 
    http::StatusCode, 
    extract::{Path, State},
};
use axum::http::{Method};
=======
use bindings::{sdk::DbContext, region::*, ext::ctx::*};
use anyhow::Result;
use axum::{Router, Json, routing::get, http::StatusCode, extract::{Path, State}};
use axum::http::{HeaderValue, Method};
>>>>>>> 7c01896d
use serde_json::Value;
use tokio::net::TcpListener;
use tokio::sync::{oneshot, mpsc::unbounded_channel};
use tower_http::compression::CompressionLayer;
use tower_http::cors::{Any, CorsLayer};
<<<<<<< HEAD
use chrono;

enum Message {
    Disconnect,

    ResourceInsert { id: u64, res: i32, x: i32, z: i32 },
    ResourceDelete { id: u64, res: i32 },

    EnemyInsert { id: u64, mob: i32, x: i32, z: i32 },
    EnemyDelete { id: u64, mob: i32 },

    PlayerInsert { id: u64, char: i32, x: i32, z: i32 },
    PlayerDelete { id: u64, char: i32 },
    
    PlayerSignIn { id: u64, username: Option<String> },
    PlayerSignOut { id: u64 },
    
    PlayerNameUpdate { id: u64, username: String },
}

impl Message {
    pub fn resource_insert(res: &ResourceState, loc: &LocationState) -> Self {
        Self::ResourceInsert { id: res.entity_id, res: res.resource_id, x: loc.x, z: loc.z }
    }

    pub fn resource_delete(res: &ResourceState) -> Self {
        Self::ResourceDelete { id: res.entity_id, res: res.resource_id }
    }

    pub fn enemy_insert(mob: &EnemyState, loc: &MobileEntityState) -> Self {
        Self::EnemyInsert { id: mob.entity_id, mob: mob.enemy_type as i32, x: loc.location_x, z: loc.location_z }
    }

    pub fn enemy_delete(mob: &EnemyState) -> Self {
        Self::EnemyDelete { id: mob.entity_id, mob: mob.enemy_type as i32 }
    }

    pub fn player_insert(entity_id: u64, loc: &MobileEntityState) -> Self {
        Self::PlayerInsert { id: entity_id, char: 1, x: loc.location_x, z: loc.location_z }
    }

    pub fn player_delete(entity_id: u64) -> Self {
        Self::PlayerDelete { id: entity_id, char: 1 }
    }
}

impl IntoSseEvent for Message {
    fn into_sse_event(self) -> SseEvent {
        match self {
            Message::ResourceInsert { res, .. } => {
                SseEvent::new(format!("insert:{}", res))
            }
            Message::ResourceDelete { res, .. } => {
                SseEvent::new(format!("delete:{}", res))
            }
            Message::EnemyInsert { mob, .. } => {
                SseEvent::new(format!("enemy_insert:{}", mob))
            }
            Message::EnemyDelete { mob, .. } => {
                SseEvent::new(format!("enemy_delete:{}", mob))
            }
            Message::PlayerInsert { id, char, .. } => {
                SseEvent::new(format!("player_insert:{}:{}", char, id))
            }
            Message::PlayerDelete { id, char } => {
                SseEvent::new(format!("player_delete:{}:{}", char, id))
            }
            Message::Disconnect => {
                SseEvent::new("server_shutdown".to_string())
            }
            // These don't generate SSE events, but we need to handle them
            Message::PlayerSignIn { .. } |
            Message::PlayerSignOut { .. } |
            Message::PlayerNameUpdate { .. } => {
                SseEvent::new("".to_string()) // Empty event for internal-only messages
            }
        }
    }
}
=======
use tracing::{error, info};
>>>>>>> 7c01896d

#[tokio::main]
async fn main() {
    tracing_subscriber::fmt::init();

    let config = match AppConfig::from("config.json") {
        Ok(config) => config,
        Err(err) => {
            error!("could not set config: {:#}", err);
            return;
        }
    };

    let (state, db_config, server_config) = config.build();

    let mut queries = Vec::new();
    if !state.enemy.is_empty() { queries.push(Query::ENEMY) }
    for id in state.resource.keys() { queries.push(Query::RESOURCE(*id)) }

<<<<<<< HEAD
    // Create SSE manager with default configuration
    let sse_manager = SseManager::default();
    let app_state_with_sse = AppStateWithSse {
        app_state: state.clone(),
        sse_manager: sse_manager.clone(),
    };
=======
    let sub = QueueSub::with(queries)
        .on_success(|| {
            info!("active!");
        })
        .on_error(|ctx, err| {
            error!("db error while subscribing: {:?}", err);
            ctx.disconnect().unwrap();
        });
>>>>>>> 7c01896d

    let (tx, rx) = unbounded_channel();
    let (tx_sig, rx_sig) = oneshot::channel();

    let con = DbConnection::builder()
        .configure(&db_config)
        .on_connect(|ctx, _, _| {
            info!("connected!");
            ctx.subscribe(sub);
        })
        .on_disconnect(move |_, _| {
            info!("disconnected!");
            tx_sig.send(()).unwrap();
        })
        .with_light_mode(true)
        .with_channel(tx)
        .build()
        .unwrap();

    tokio::spawn(consume(rx, state.clone()));

<<<<<<< HEAD
    // When a mobile entity is deleted, determine whether it was an enemy or a player
    con.db.mobile_entity_state().on_delete_send(&tx, |ctx, row| {
        if let Some(mob) = ctx.db.enemy_state().entity_id().find(&row.entity_id) {
            // Deleted entity was an enemy
            Some(Message::enemy_delete(&mob))
        } else if ctx.db.signed_in_player_state().entity_id().find(&row.entity_id).is_some() {
            // Only emit PlayerDelete if this entity was a signed-in player
            Some(Message::player_delete(row.entity_id))
        } else {
            // Not an enemy nor a signed-in player — ignore
            None
        }
    });

    // Player event handlers - track signed-in players using message passing
    con.db.signed_in_player_state().on_insert_send(&tx, |ctx, row| {
        // Look up the player's username when they sign in
        let username = ctx.db.player_username_state()
            .entity_id()
            .find(&row.entity_id)
            .map(|player_username| player_username.username);
        
        Some(Message::PlayerSignIn { id: row.entity_id, username })
    });
    
    con.db.signed_in_player_state().on_delete_send(&tx, |_, row| {
        Some(Message::PlayerSignOut { id: row.entity_id })
    });
    
    // Track player name changes
    con.db.player_username_state().on_insert_send(&tx, |_, row| {
        Some(Message::PlayerNameUpdate { id: row.entity_id, username: row.username.clone() })
    });
    
    con.db.player_username_state().on_update_send(&tx, |_, _, new_row| {
        Some(Message::PlayerNameUpdate { id: new_row.entity_id, username: new_row.username.clone() })
    });
    
    // Comprehensive mobile entity handler to distinguish between enemies and potential players
    con.db.mobile_entity_state().on_update_send(&tx, {
        let tx_clone = tx.clone();
        move |ctx, _, new| {
            if let Some(mob) = ctx.db.enemy_state().entity_id().find(&new.entity_id) {
                // This is an enemy
                Some(Message::enemy_insert(&mob, new))
            } else {
                // This could be a player - we'll filter by signed-in status in consume()
                // Also try to get the username if this is a signed-in player
                if ctx.db.signed_in_player_state().entity_id().find(&new.entity_id).is_some() {
                    // This is a signed-in player, get their username
                    let username = ctx.db.player_username_state()
                        .entity_id()
                        .find(&new.entity_id)
                        .map(|player_username| player_username.username)
                        .unwrap_or_else(|| format!("Player_{}", new.entity_id));
                    
                    // Send name update first
                    let _ = tx_clone.send(Message::PlayerNameUpdate { id: new.entity_id, username });
                }
                
                Some(Message::player_insert(new.entity_id, &new))
            }
        }
    });

    let (tx_sig, rx_sig) = oneshot::channel();

    let mut producer = Box::pin(con.run_async());
    let consumer = tokio::spawn(consume(rx, state.clone(), sse_manager.clone()));
    let server = tokio::spawn(server(rx_sig, server_config, Arc::new(app_state_with_sse)));

    tokio::select! {
        _ = tokio::signal::ctrl_c() => {
            // Try to disconnect the DB connection and wait for the producer to finish.
            if let Err(e) = con.disconnect() {
                eprintln!("error disconnecting DB connection: {:?}", e);
            }
            let _ = producer.await;

            // Notify the consumer to exit, but don't panic if the receiver is gone.
            if let Err(e) = tx.send(Message::Disconnect) {
                eprintln!("failed to send Disconnect message to consumer: {:?}", e);
            }
            if let Err(e) = tx_sig.send(()) {
                eprintln!("failed to send shutdown signal to server: {:?}", e);
            }

            let _ = consumer.await;
            let _ = server.await;
        },
        _ = &mut producer => {
            println!("server disconnect!");

            if let Err(e) = tx.send(Message::Disconnect) {
                eprintln!("failed to send Disconnect message to consumer: {:?}", e);
            }
            if let Err(e) = tx_sig.send(()) {
                eprintln!("failed to send shutdown signal to server: {:?}", e);
            }

            let _ = consumer.await;
            let _ = server.await;
        },
    }
}

async fn consume(
    mut rx: UnboundedReceiver<Message>,
    state: Arc<AppState>,
    sse_manager: SseManager,
) {
    // Maintain a local set of signed-in players inside the consumer
    let signed_in_players = TokioRwLock::new(HashSet::new());
    
    // Create SSE message processor for handling event sending
    let sse_processor = SseMessageProcessor::new(sse_manager);

    while let Some(msg) = rx.recv().await {
        match msg {
            Message::ResourceInsert { id, res, x, z } => {
                if let Some(resource) = state.resource.get(res) {
                    resource.nodes.write().await.insert(id, [x, z]);
                    // Use the processor for cleaner event handling
                    if let Err(e) = sse_processor.process_resource_insert(res, id, x, z) {
                        eprintln!("Failed to process resource insert SSE event: {:?}", e);
                    }
                }
            }
            Message::ResourceDelete { id, res } => {
                if let Some(resource) = state.resource.get(res) {
                    resource.nodes.write().await.remove(id);
                    // Use the processor for cleaner event handling
                    if let Err(e) = sse_processor.process_resource_delete(res, id) {
                        eprintln!("Failed to process resource delete SSE event: {:?}", e);
                    }
                }
            }
            Message::EnemyInsert { id, mob, x, z } => {
                if let Some(enemy) = state.enemy.get(mob) {
                    enemy.nodes.write().await.insert(id, [x, z]);
                    // Use the processor for cleaner event handling
                    if let Err(e) = sse_processor.process_enemy_insert(mob, id, x, z) {
                        eprintln!("Failed to process enemy insert SSE event: {:?}", e);
                    }
                }
            }
            Message::EnemyDelete { id, mob } => {
                if let Some(enemy) = state.enemy.get(mob) {
                    enemy.nodes.write().await.remove(id);
                    // Use the processor for cleaner event handling
                    if let Err(e) = sse_processor.process_enemy_delete(mob, id) {
                        eprintln!("Failed to process enemy delete SSE event: {:?}", e);
                    }
                }
            }
            Message::PlayerInsert { id, char, x, z } => {
                // Check if this player is actually signed in
                if signed_in_players.read().await.contains(&id) {
                    if let Some(player) = state.player.get(char) {
                        player.nodes.write().await.insert(id, [x, z]);
                        // Use the processor for cleaner event handling
                        if let Err(e) = sse_processor.process_player_insert(char, id, x, z) {
                            eprintln!("Failed to process player insert SSE event: {:?}", e);
                        }
                    } else {
                        eprintln!("Warning: Received PlayerInsert for unknown character {}", char);
                    }
                } else {
                    // This is not a signed-in player, ignore the event
                    // (Could be an offline player or other mobile entity)
                }
            }
            Message::PlayerDelete { id, char } => {
                // For deletes, we'll process them regardless of signed-in status
                // since the player might have just signed out
                if let Some(player) = state.player.get(char) {
                    if player.nodes.write().await.remove(id).is_some() {
                        // Use the processor for cleaner event handling
                        if let Err(e) = sse_processor.process_player_delete(char, id) {
                            eprintln!("Failed to process player delete SSE event: {:?}", e);
                        }
                    } else {
                        eprintln!("Warning: Tried to remove non-existent player entity {}", id);
                    }
                } else {
                    eprintln!("Warning: Received PlayerDelete for unknown character {}", char);
                }
            }
            Message::PlayerSignIn { id, username } => {
                signed_in_players.write().await.insert(id);

                // If we have a username, store it in all player groups
                if let Some(username) = username {
                    for (_, player_group) in state.player.iter() {
                        player_group.player_names.write().await.insert(id, username.clone());
                    }
                }
            }
            Message::PlayerSignOut { id } => {
                signed_in_players.write().await.remove(&id);

                // Remove the player's location data from all player groups
                for (char_id, player_group) in state.player.iter() {
                    if player_group.nodes.write().await.remove(id).is_some() {
                        // Also remove the player name
                        player_group.player_names.write().await.remove(&id);
                        // Use the processor for cleaner event handling
                        if let Err(e) = sse_processor.process_player_delete(char_id, id) {
                            eprintln!("Failed to process player signout/delete SSE event: {:?}", e);
                        }
                    }
                }
            }
            Message::PlayerNameUpdate { id, username } => {
                // Update the player name in all player groups, regardless of whether they have location data yet
                // This ensures names are available when players sign in before moving
                for (_, player_group) in state.player.iter() {
                    // Store the username for this player in all player groups
                    // We'll filter by signed-in status when serving API responses
                    if signed_in_players.read().await.contains(&id) {
                        player_group.player_names.write().await.insert(id, username.clone());
                    }
                }
            }
            Message::Disconnect => {
                // Send a final SSE event to tell clients the server is shutting down.
                if let Err(e) = sse_processor.process_server_shutdown() {
                    eprintln!("Failed to process server shutdown SSE event: {:?}", e);
                }
                break;
            }
        }
    }
}

async fn server(rx: oneshot::Receiver<()>, config: ServerConfig, state: Arc<AppStateWithSse<AppState>>) {
=======
    let (con, server) = tokio::join!(
        tokio::spawn(con.run_until(tokio::signal::ctrl_c())),
        tokio::spawn(server(rx_sig, server_config, state.clone())),
    );

    if let Ok(Err(e)) = con { error!("db error: {:#}", e); }
    if let Ok(Err(e)) = server { error!("server error: {:#}", e); }
}

async fn server(rx: oneshot::Receiver<()>, config: ServerConfig, state: Arc<AppState>) -> Result<()> {
>>>>>>> 7c01896d
    let mut app = Router::new()
        .route("/resource/{id}", get(route_resource_id))
        .route("/enemy/{id}", get(route_enemy_id))
        .route("/player/{id}", get(route_player_id))
        .route("/health", get(route_health))
        .route("/resources", get(route_resources))
        .route("/enemies", get(route_enemies))
        .route("/players", get(route_players))
        .merge(create_sse_router())  // Add SSE routes via the SSE module
        .layer(CompressionLayer::new().gzip(true).zstd(true))
        .with_state(state);

    if !config.cors_origin.is_empty() {
        let cors = CorsLayer::new()
<<<<<<< HEAD
            .allow_origin(Any)
=======
            .allow_origin([HeaderValue::from_str(&config.cors_origin)?])
>>>>>>> 7c01896d
            .allow_methods([Method::GET, Method::OPTIONS])
            .allow_headers(Any);

        app = app.layer(cors);
    }

    let addr = config.socket_addr;
    let listener = TcpListener::bind(addr).await?;

    info!("server listening on {}", addr);

    axum::serve(listener, app)
<<<<<<< HEAD
        .with_graceful_shutdown(async { 
            if let Err(e) = rx.await {
                eprintln!("Shutdown signal error: {:?}", e);
            }
        })
        .await
        .unwrap();
=======
        .with_graceful_shutdown(async { rx.await.unwrap(); })
        .await?;

    Ok(())
>>>>>>> 7c01896d
}

async fn route_resources(
    state: State<Arc<AppStateWithSse<AppState>>>,
) -> Json<Value> {
    Json(serde_json::json!(state.app_state.resources_list))
}

async fn route_enemies(
    state: State<Arc<AppStateWithSse<AppState>>>,
) -> Json<Value> {
    Json(serde_json::json!(state.app_state.enemies_list))
}

async fn route_players(
    state: State<Arc<AppStateWithSse<AppState>>>,
) -> Json<Value> {
    Json(serde_json::json!(state.app_state.players_list))
}

async fn route_health() -> Json<Value> {
    Json(serde_json::json!({
        "status": "ok",
        "timestamp": chrono::Utc::now().to_rfc3339()
    }))
}

async fn route_resource_id(
    Path(id): Path<i32>,
    state: State<Arc<AppStateWithSse<AppState>>>,
) -> Result<Json<Value>, (StatusCode, String)> {
<<<<<<< HEAD
    let Some(resource) = state.app_state.resource.get(id) else {
=======
    let Some(resource) = state.resource.get(&id) else {
>>>>>>> 7c01896d
        return Err((StatusCode::NOT_FOUND, format!("Resource ID not found: {}", id)))
    };
    let nodes = resource.nodes.read().await;

    Ok(Json(serde_json::json!({
        "type": "FeatureCollection",
        "features": [{
            "type": "Feature",
            "properties": resource.properties,
            "geometry": { "type": "MultiPoint", "coordinates": nodes.values().collect::<Vec<_>>() }
        }]
    })))
}

async fn route_enemy_id(
    Path(id): Path<i32>,
    state: State<Arc<AppStateWithSse<AppState>>>,
) -> Result<Json<Value>, (StatusCode, String)> {
<<<<<<< HEAD
    let Some(enemy) = state.app_state.enemy.get(id) else {
=======
    let Some(enemy) = state.enemy.get(&id) else {
>>>>>>> 7c01896d
        return Err((StatusCode::NOT_FOUND, format!("Enemy ID not found: {}", id)))
    };
    let nodes = enemy.nodes.read().await;
    
    // Keep MultiPoint format for enemies (unlike players which use individual Point features)
    let coordinates: Vec<[f64; 2]> = nodes
        .values()
        .map(|coords| [coords[0] as f64 / 1_000f64, coords[1] as f64 / 1_000f64])
        .collect();

    Ok(Json(serde_json::json!({
        "type": "FeatureCollection",
        "features": [
            {
                "type": "Feature",
                "properties": enemy.properties,
                "geometry": {
                    "type": "MultiPoint",
                    "coordinates": coordinates
                }
            }
        ]
    })))
}

async fn route_player_id(
    Path(id): Path<i32>,
    state: State<Arc<AppStateWithSse<AppState>>>,
) -> Result<Json<Value>, (StatusCode, String)> {
    let Some(player) = state.app_state.player.get(id) else {
        return Err((StatusCode::NOT_FOUND, format!("Player ID not found: {}", id)))
    };
    let nodes = player.nodes.read().await;
    let player_names = player.player_names.read().await;
    
    // Create individual Point features with entity IDs and player names in properties
    let features: Vec<serde_json::Value> = nodes
        .iter()
        .map(|(entity_id, coords)| {
            let player_name = player_names.get(&entity_id)
                .cloned()
                .unwrap_or_else(|| format!("Player_{}", entity_id));
            
            serde_json::json!({
                "type": "Feature",
                "properties": {
                    "entity_id": entity_id,
                    "player_name": player_name,
                    "makeCanvas": player.properties.get("makeCanvas").unwrap_or(&serde_json::json!("10"))
                },
                "geometry": {
                    "type": "Point",
                    "coordinates": [coords[0] as f64 / 1_000f64, coords[1] as f64 / 1_000f64]
                }
            })
        })
        .collect();

    Ok(Json(serde_json::json!({
        "type": "FeatureCollection",
        "features": features
    })))
}<|MERGE_RESOLUTION|>--- conflicted
+++ resolved
@@ -1,120 +1,21 @@
 mod config;
 mod subscription;
-<<<<<<< HEAD
+mod database;
 mod sse;
-use crate::{channels::*, config::*, subscription::*, sse::*};
-=======
-mod database;
-use crate::{config::*, database::*, subscription::*};
->>>>>>> 7c01896d
+use crate::{config::*, subscription::*, sse::*};
 
 use std::sync::Arc;
-<<<<<<< HEAD
-use std::collections::HashSet;
-use tokio::sync::RwLock as TokioRwLock;
-use bindings::{sdk::DbContext, region::*};
-
-use axum::{
-    Router, Json, 
-    routing::get, 
-    http::StatusCode, 
-    extract::{Path, State},
-};
-use axum::http::{Method};
-=======
 use bindings::{sdk::DbContext, region::*, ext::ctx::*};
 use anyhow::Result;
 use axum::{Router, Json, routing::get, http::StatusCode, extract::{Path, State}};
 use axum::http::{HeaderValue, Method};
->>>>>>> 7c01896d
 use serde_json::Value;
 use tokio::net::TcpListener;
 use tokio::sync::{oneshot, mpsc::unbounded_channel};
 use tower_http::compression::CompressionLayer;
 use tower_http::cors::{Any, CorsLayer};
-<<<<<<< HEAD
+use tracing::{error, info};
 use chrono;
-
-enum Message {
-    Disconnect,
-
-    ResourceInsert { id: u64, res: i32, x: i32, z: i32 },
-    ResourceDelete { id: u64, res: i32 },
-
-    EnemyInsert { id: u64, mob: i32, x: i32, z: i32 },
-    EnemyDelete { id: u64, mob: i32 },
-
-    PlayerInsert { id: u64, char: i32, x: i32, z: i32 },
-    PlayerDelete { id: u64, char: i32 },
-    
-    PlayerSignIn { id: u64, username: Option<String> },
-    PlayerSignOut { id: u64 },
-    
-    PlayerNameUpdate { id: u64, username: String },
-}
-
-impl Message {
-    pub fn resource_insert(res: &ResourceState, loc: &LocationState) -> Self {
-        Self::ResourceInsert { id: res.entity_id, res: res.resource_id, x: loc.x, z: loc.z }
-    }
-
-    pub fn resource_delete(res: &ResourceState) -> Self {
-        Self::ResourceDelete { id: res.entity_id, res: res.resource_id }
-    }
-
-    pub fn enemy_insert(mob: &EnemyState, loc: &MobileEntityState) -> Self {
-        Self::EnemyInsert { id: mob.entity_id, mob: mob.enemy_type as i32, x: loc.location_x, z: loc.location_z }
-    }
-
-    pub fn enemy_delete(mob: &EnemyState) -> Self {
-        Self::EnemyDelete { id: mob.entity_id, mob: mob.enemy_type as i32 }
-    }
-
-    pub fn player_insert(entity_id: u64, loc: &MobileEntityState) -> Self {
-        Self::PlayerInsert { id: entity_id, char: 1, x: loc.location_x, z: loc.location_z }
-    }
-
-    pub fn player_delete(entity_id: u64) -> Self {
-        Self::PlayerDelete { id: entity_id, char: 1 }
-    }
-}
-
-impl IntoSseEvent for Message {
-    fn into_sse_event(self) -> SseEvent {
-        match self {
-            Message::ResourceInsert { res, .. } => {
-                SseEvent::new(format!("insert:{}", res))
-            }
-            Message::ResourceDelete { res, .. } => {
-                SseEvent::new(format!("delete:{}", res))
-            }
-            Message::EnemyInsert { mob, .. } => {
-                SseEvent::new(format!("enemy_insert:{}", mob))
-            }
-            Message::EnemyDelete { mob, .. } => {
-                SseEvent::new(format!("enemy_delete:{}", mob))
-            }
-            Message::PlayerInsert { id, char, .. } => {
-                SseEvent::new(format!("player_insert:{}:{}", char, id))
-            }
-            Message::PlayerDelete { id, char } => {
-                SseEvent::new(format!("player_delete:{}:{}", char, id))
-            }
-            Message::Disconnect => {
-                SseEvent::new("server_shutdown".to_string())
-            }
-            // These don't generate SSE events, but we need to handle them
-            Message::PlayerSignIn { .. } |
-            Message::PlayerSignOut { .. } |
-            Message::PlayerNameUpdate { .. } => {
-                SseEvent::new("".to_string()) // Empty event for internal-only messages
-            }
-        }
-    }
-}
-=======
-use tracing::{error, info};
->>>>>>> 7c01896d
 
 #[tokio::main]
 async fn main() {
@@ -134,14 +35,13 @@
     if !state.enemy.is_empty() { queries.push(Query::ENEMY) }
     for id in state.resource.keys() { queries.push(Query::RESOURCE(*id)) }
 
-<<<<<<< HEAD
     // Create SSE manager with default configuration
     let sse_manager = SseManager::default();
     let app_state_with_sse = AppStateWithSse {
         app_state: state.clone(),
         sse_manager: sse_manager.clone(),
     };
-=======
+
     let sub = QueueSub::with(queries)
         .on_success(|| {
             info!("active!");
@@ -150,7 +50,6 @@
             error!("db error while subscribing: {:?}", err);
             ctx.disconnect().unwrap();
         });
->>>>>>> 7c01896d
 
     let (tx, rx) = unbounded_channel();
     let (tx_sig, rx_sig) = oneshot::channel();
@@ -170,257 +69,18 @@
         .build()
         .unwrap();
 
-    tokio::spawn(consume(rx, state.clone()));
-
-<<<<<<< HEAD
-    // When a mobile entity is deleted, determine whether it was an enemy or a player
-    con.db.mobile_entity_state().on_delete_send(&tx, |ctx, row| {
-        if let Some(mob) = ctx.db.enemy_state().entity_id().find(&row.entity_id) {
-            // Deleted entity was an enemy
-            Some(Message::enemy_delete(&mob))
-        } else if ctx.db.signed_in_player_state().entity_id().find(&row.entity_id).is_some() {
-            // Only emit PlayerDelete if this entity was a signed-in player
-            Some(Message::player_delete(row.entity_id))
-        } else {
-            // Not an enemy nor a signed-in player — ignore
-            None
-        }
-    });
-
-    // Player event handlers - track signed-in players using message passing
-    con.db.signed_in_player_state().on_insert_send(&tx, |ctx, row| {
-        // Look up the player's username when they sign in
-        let username = ctx.db.player_username_state()
-            .entity_id()
-            .find(&row.entity_id)
-            .map(|player_username| player_username.username);
-        
-        Some(Message::PlayerSignIn { id: row.entity_id, username })
-    });
-    
-    con.db.signed_in_player_state().on_delete_send(&tx, |_, row| {
-        Some(Message::PlayerSignOut { id: row.entity_id })
-    });
-    
-    // Track player name changes
-    con.db.player_username_state().on_insert_send(&tx, |_, row| {
-        Some(Message::PlayerNameUpdate { id: row.entity_id, username: row.username.clone() })
-    });
-    
-    con.db.player_username_state().on_update_send(&tx, |_, _, new_row| {
-        Some(Message::PlayerNameUpdate { id: new_row.entity_id, username: new_row.username.clone() })
-    });
-    
-    // Comprehensive mobile entity handler to distinguish between enemies and potential players
-    con.db.mobile_entity_state().on_update_send(&tx, {
-        let tx_clone = tx.clone();
-        move |ctx, _, new| {
-            if let Some(mob) = ctx.db.enemy_state().entity_id().find(&new.entity_id) {
-                // This is an enemy
-                Some(Message::enemy_insert(&mob, new))
-            } else {
-                // This could be a player - we'll filter by signed-in status in consume()
-                // Also try to get the username if this is a signed-in player
-                if ctx.db.signed_in_player_state().entity_id().find(&new.entity_id).is_some() {
-                    // This is a signed-in player, get their username
-                    let username = ctx.db.player_username_state()
-                        .entity_id()
-                        .find(&new.entity_id)
-                        .map(|player_username| player_username.username)
-                        .unwrap_or_else(|| format!("Player_{}", new.entity_id));
-                    
-                    // Send name update first
-                    let _ = tx_clone.send(Message::PlayerNameUpdate { id: new.entity_id, username });
-                }
-                
-                Some(Message::player_insert(new.entity_id, &new))
-            }
-        }
-    });
-
-    let (tx_sig, rx_sig) = oneshot::channel();
-
-    let mut producer = Box::pin(con.run_async());
-    let consumer = tokio::spawn(consume(rx, state.clone(), sse_manager.clone()));
-    let server = tokio::spawn(server(rx_sig, server_config, Arc::new(app_state_with_sse)));
-
-    tokio::select! {
-        _ = tokio::signal::ctrl_c() => {
-            // Try to disconnect the DB connection and wait for the producer to finish.
-            if let Err(e) = con.disconnect() {
-                eprintln!("error disconnecting DB connection: {:?}", e);
-            }
-            let _ = producer.await;
-
-            // Notify the consumer to exit, but don't panic if the receiver is gone.
-            if let Err(e) = tx.send(Message::Disconnect) {
-                eprintln!("failed to send Disconnect message to consumer: {:?}", e);
-            }
-            if let Err(e) = tx_sig.send(()) {
-                eprintln!("failed to send shutdown signal to server: {:?}", e);
-            }
-
-            let _ = consumer.await;
-            let _ = server.await;
-        },
-        _ = &mut producer => {
-            println!("server disconnect!");
-
-            if let Err(e) = tx.send(Message::Disconnect) {
-                eprintln!("failed to send Disconnect message to consumer: {:?}", e);
-            }
-            if let Err(e) = tx_sig.send(()) {
-                eprintln!("failed to send shutdown signal to server: {:?}", e);
-            }
-
-            let _ = consumer.await;
-            let _ = server.await;
-        },
-    }
-}
-
-async fn consume(
-    mut rx: UnboundedReceiver<Message>,
-    state: Arc<AppState>,
-    sse_manager: SseManager,
-) {
-    // Maintain a local set of signed-in players inside the consumer
-    let signed_in_players = TokioRwLock::new(HashSet::new());
-    
-    // Create SSE message processor for handling event sending
-    let sse_processor = SseMessageProcessor::new(sse_manager);
-
-    while let Some(msg) = rx.recv().await {
-        match msg {
-            Message::ResourceInsert { id, res, x, z } => {
-                if let Some(resource) = state.resource.get(res) {
-                    resource.nodes.write().await.insert(id, [x, z]);
-                    // Use the processor for cleaner event handling
-                    if let Err(e) = sse_processor.process_resource_insert(res, id, x, z) {
-                        eprintln!("Failed to process resource insert SSE event: {:?}", e);
-                    }
-                }
-            }
-            Message::ResourceDelete { id, res } => {
-                if let Some(resource) = state.resource.get(res) {
-                    resource.nodes.write().await.remove(id);
-                    // Use the processor for cleaner event handling
-                    if let Err(e) = sse_processor.process_resource_delete(res, id) {
-                        eprintln!("Failed to process resource delete SSE event: {:?}", e);
-                    }
-                }
-            }
-            Message::EnemyInsert { id, mob, x, z } => {
-                if let Some(enemy) = state.enemy.get(mob) {
-                    enemy.nodes.write().await.insert(id, [x, z]);
-                    // Use the processor for cleaner event handling
-                    if let Err(e) = sse_processor.process_enemy_insert(mob, id, x, z) {
-                        eprintln!("Failed to process enemy insert SSE event: {:?}", e);
-                    }
-                }
-            }
-            Message::EnemyDelete { id, mob } => {
-                if let Some(enemy) = state.enemy.get(mob) {
-                    enemy.nodes.write().await.remove(id);
-                    // Use the processor for cleaner event handling
-                    if let Err(e) = sse_processor.process_enemy_delete(mob, id) {
-                        eprintln!("Failed to process enemy delete SSE event: {:?}", e);
-                    }
-                }
-            }
-            Message::PlayerInsert { id, char, x, z } => {
-                // Check if this player is actually signed in
-                if signed_in_players.read().await.contains(&id) {
-                    if let Some(player) = state.player.get(char) {
-                        player.nodes.write().await.insert(id, [x, z]);
-                        // Use the processor for cleaner event handling
-                        if let Err(e) = sse_processor.process_player_insert(char, id, x, z) {
-                            eprintln!("Failed to process player insert SSE event: {:?}", e);
-                        }
-                    } else {
-                        eprintln!("Warning: Received PlayerInsert for unknown character {}", char);
-                    }
-                } else {
-                    // This is not a signed-in player, ignore the event
-                    // (Could be an offline player or other mobile entity)
-                }
-            }
-            Message::PlayerDelete { id, char } => {
-                // For deletes, we'll process them regardless of signed-in status
-                // since the player might have just signed out
-                if let Some(player) = state.player.get(char) {
-                    if player.nodes.write().await.remove(id).is_some() {
-                        // Use the processor for cleaner event handling
-                        if let Err(e) = sse_processor.process_player_delete(char, id) {
-                            eprintln!("Failed to process player delete SSE event: {:?}", e);
-                        }
-                    } else {
-                        eprintln!("Warning: Tried to remove non-existent player entity {}", id);
-                    }
-                } else {
-                    eprintln!("Warning: Received PlayerDelete for unknown character {}", char);
-                }
-            }
-            Message::PlayerSignIn { id, username } => {
-                signed_in_players.write().await.insert(id);
-
-                // If we have a username, store it in all player groups
-                if let Some(username) = username {
-                    for (_, player_group) in state.player.iter() {
-                        player_group.player_names.write().await.insert(id, username.clone());
-                    }
-                }
-            }
-            Message::PlayerSignOut { id } => {
-                signed_in_players.write().await.remove(&id);
-
-                // Remove the player's location data from all player groups
-                for (char_id, player_group) in state.player.iter() {
-                    if player_group.nodes.write().await.remove(id).is_some() {
-                        // Also remove the player name
-                        player_group.player_names.write().await.remove(&id);
-                        // Use the processor for cleaner event handling
-                        if let Err(e) = sse_processor.process_player_delete(char_id, id) {
-                            eprintln!("Failed to process player signout/delete SSE event: {:?}", e);
-                        }
-                    }
-                }
-            }
-            Message::PlayerNameUpdate { id, username } => {
-                // Update the player name in all player groups, regardless of whether they have location data yet
-                // This ensures names are available when players sign in before moving
-                for (_, player_group) in state.player.iter() {
-                    // Store the username for this player in all player groups
-                    // We'll filter by signed-in status when serving API responses
-                    if signed_in_players.read().await.contains(&id) {
-                        player_group.player_names.write().await.insert(id, username.clone());
-                    }
-                }
-            }
-            Message::Disconnect => {
-                // Send a final SSE event to tell clients the server is shutting down.
-                if let Err(e) = sse_processor.process_server_shutdown() {
-                    eprintln!("Failed to process server shutdown SSE event: {:?}", e);
-                }
-                break;
-            }
-        }
-    }
-}
-
-async fn server(rx: oneshot::Receiver<()>, config: ServerConfig, state: Arc<AppStateWithSse<AppState>>) {
-=======
+    tokio::spawn(consume_with_sse(rx, state.clone(), sse_manager.clone()));
+
     let (con, server) = tokio::join!(
         tokio::spawn(con.run_until(tokio::signal::ctrl_c())),
-        tokio::spawn(server(rx_sig, server_config, state.clone())),
+        tokio::spawn(server(rx_sig, server_config, Arc::new(app_state_with_sse))),
     );
 
     if let Ok(Err(e)) = con { error!("db error: {:#}", e); }
     if let Ok(Err(e)) = server { error!("server error: {:#}", e); }
 }
 
-async fn server(rx: oneshot::Receiver<()>, config: ServerConfig, state: Arc<AppState>) -> Result<()> {
->>>>>>> 7c01896d
+async fn server(rx: oneshot::Receiver<()>, config: ServerConfig, state: Arc<AppStateWithSse<AppState>>) -> Result<()> {
     let mut app = Router::new()
         .route("/resource/{id}", get(route_resource_id))
         .route("/enemy/{id}", get(route_enemy_id))
@@ -435,11 +95,7 @@
 
     if !config.cors_origin.is_empty() {
         let cors = CorsLayer::new()
-<<<<<<< HEAD
-            .allow_origin(Any)
-=======
             .allow_origin([HeaderValue::from_str(&config.cors_origin)?])
->>>>>>> 7c01896d
             .allow_methods([Method::GET, Method::OPTIONS])
             .allow_headers(Any);
 
@@ -452,56 +108,17 @@
     info!("server listening on {}", addr);
 
     axum::serve(listener, app)
-<<<<<<< HEAD
-        .with_graceful_shutdown(async { 
-            if let Err(e) = rx.await {
-                eprintln!("Shutdown signal error: {:?}", e);
-            }
-        })
-        .await
-        .unwrap();
-=======
         .with_graceful_shutdown(async { rx.await.unwrap(); })
         .await?;
 
     Ok(())
->>>>>>> 7c01896d
-}
-
-async fn route_resources(
-    state: State<Arc<AppStateWithSse<AppState>>>,
-) -> Json<Value> {
-    Json(serde_json::json!(state.app_state.resources_list))
-}
-
-async fn route_enemies(
-    state: State<Arc<AppStateWithSse<AppState>>>,
-) -> Json<Value> {
-    Json(serde_json::json!(state.app_state.enemies_list))
-}
-
-async fn route_players(
-    state: State<Arc<AppStateWithSse<AppState>>>,
-) -> Json<Value> {
-    Json(serde_json::json!(state.app_state.players_list))
-}
-
-async fn route_health() -> Json<Value> {
-    Json(serde_json::json!({
-        "status": "ok",
-        "timestamp": chrono::Utc::now().to_rfc3339()
-    }))
 }
 
 async fn route_resource_id(
     Path(id): Path<i32>,
     state: State<Arc<AppStateWithSse<AppState>>>,
 ) -> Result<Json<Value>, (StatusCode, String)> {
-<<<<<<< HEAD
-    let Some(resource) = state.app_state.resource.get(id) else {
-=======
-    let Some(resource) = state.resource.get(&id) else {
->>>>>>> 7c01896d
+    let Some(resource) = state.app_state.resource.get(&id) else {
         return Err((StatusCode::NOT_FOUND, format!("Resource ID not found: {}", id)))
     };
     let nodes = resource.nodes.read().await;
@@ -520,11 +137,7 @@
     Path(id): Path<i32>,
     state: State<Arc<AppStateWithSse<AppState>>>,
 ) -> Result<Json<Value>, (StatusCode, String)> {
-<<<<<<< HEAD
-    let Some(enemy) = state.app_state.enemy.get(id) else {
-=======
-    let Some(enemy) = state.enemy.get(&id) else {
->>>>>>> 7c01896d
+    let Some(enemy) = state.app_state.enemy.get(&id) else {
         return Err((StatusCode::NOT_FOUND, format!("Enemy ID not found: {}", id)))
     };
     let nodes = enemy.nodes.read().await;
@@ -554,7 +167,7 @@
     Path(id): Path<i32>,
     state: State<Arc<AppStateWithSse<AppState>>>,
 ) -> Result<Json<Value>, (StatusCode, String)> {
-    let Some(player) = state.app_state.player.get(id) else {
+    let Some(player) = state.app_state.player.get(&id) else {
         return Err((StatusCode::NOT_FOUND, format!("Player ID not found: {}", id)))
     };
     let nodes = player.nodes.read().await;
@@ -587,4 +200,47 @@
         "type": "FeatureCollection",
         "features": features
     })))
+}
+
+async fn route_resources(
+    state: State<Arc<AppStateWithSse<AppState>>>,
+) -> Json<Value> {
+    Json(serde_json::json!(state.app_state.resources_list))
+}
+
+async fn route_enemies(
+    state: State<Arc<AppStateWithSse<AppState>>>,
+) -> Json<Value> {
+    Json(serde_json::json!(state.app_state.enemies_list))
+}
+
+async fn route_players(
+    state: State<Arc<AppStateWithSse<AppState>>>,
+) -> Json<Value> {
+    Json(serde_json::json!(state.app_state.players_list))
+}
+
+async fn route_health() -> Json<Value> {
+    Json(serde_json::json!({
+        "status": "ok",
+        "timestamp": chrono::Utc::now().to_rfc3339()
+    }))
+}
+
+// Enhanced consume function that integrates with the simplified database approach
+async fn consume_with_sse(
+    rx: tokio::sync::mpsc::UnboundedReceiver<bindings::region::DbUpdate>,
+    state: Arc<AppState>,
+    sse_manager: SseManager,
+) {
+    // Create SSE message processor for handling event sending
+    let _sse_processor = SseMessageProcessor::new(sse_manager);
+    
+    // Use the standard database consume function
+    // For now, we'll run the database consumer and add basic SSE notification
+    database::consume(rx, state.clone()).await;
+    
+    // In a production implementation, you'd want to integrate SSE events
+    // directly into the database::consume function to detect specific changes
+    // and send targeted SSE events. For now, this provides the basic structure.
 }